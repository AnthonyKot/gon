--- conflicted
+++ resolved
@@ -790,11 +790,7 @@
 	imgs = applyPreprocessing(imgs, trainingSetSize, preprocessMethod) // imgs is now preprocessed [][][]float64
 
 	// Now convert preprocessed images to the format expected by the neural network
-<<<<<<< HEAD
-	inputs := convertImagesToInputs(imgs) // This converts [][][]float64 to [][]float32
-=======
-	inputs = convertImagesToInputs(imgs) // This converts [][][]float64 to [][]float32
->>>>>>> 37b7a8bb
+  inputs = convertImagesToInputs(imgs) // This converts [][][]float64 to [][]float32
 
 	to := trainingSetSize // 'to' is the end index (exclusive) for training data
 	epochs := *flagEpochs
